plugins {
	id 'io.spring.dependency-management' version '1.0.11.RELEASE' apply false
	id 'io.spring.nohttp' version '0.0.10'
	id "io.freefair.aspectj" version '6.4.0' apply false
	id 'org.jetbrains.dokka' version '1.7.0' apply false
	id 'org.jetbrains.kotlin.jvm' version '1.7.0' apply false
	id "org.jetbrains.kotlin.plugin.serialization" version '1.7.0' apply false
	id 'org.asciidoctor.jvm.convert' version '3.3.2'
	id 'org.asciidoctor.jvm.pdf' version '3.3.2'
	id "org.unbroken-dome.xjc" version '2.0.0' apply false
	id "com.github.ben-manes.versions" version '0.39.0'
	id "com.github.johnrengelman.shadow" version '7.0.0' apply false
	id 'de.undercouch.download' version '4.1.2'
	id "me.champeau.jmh" version "0.6.6" apply false
}

ext {
	moduleProjects = subprojects.findAll { it.name.startsWith("spring-") }
	javaProjects = subprojects - project(":framework-bom")
	withoutJclOverSlf4j = {
		exclude group: "org.slf4j", name: "jcl-over-slf4j"
	}
}

configure(allprojects) { project ->
	apply plugin: "io.spring.dependency-management"

	dependencyManagement {
		imports {
			mavenBom "com.fasterxml.jackson:jackson-bom:2.13.3"
			mavenBom "io.netty:netty-bom:4.1.77.Final"
<<<<<<< HEAD
			mavenBom "io.projectreactor:reactor-bom:2022.0.0-SNAPSHOT"
			mavenBom "io.r2dbc:r2dbc-bom:Borca-SR1"
=======
			mavenBom "io.projectreactor:reactor-bom:2020.0.21-SNAPSHOT"
			mavenBom "io.r2dbc:r2dbc-bom:Arabba-SR13"
>>>>>>> 63d7e81a
			mavenBom "io.rsocket:rsocket-bom:1.1.2"
			mavenBom "org.eclipse.jetty:jetty-bom:11.0.9"
			mavenBom "org.jetbrains.kotlin:kotlin-bom:1.7.0"
			mavenBom "org.jetbrains.kotlinx:kotlinx-coroutines-bom:1.6.2"
			mavenBom "org.jetbrains.kotlinx:kotlinx-serialization-bom:1.3.3"
			mavenBom "org.junit:junit-bom:5.9.0-RC1"
		}
		dependencies {
			dependencySet(group: 'org.apache.logging.log4j', version: '2.17.2') {
				entry 'log4j-api'
				entry 'log4j-core'
				entry 'log4j-jul'
				entry 'log4j-slf4j-impl'
			}
			dependency "org.slf4j:slf4j-api:1.7.36"
			dependency("com.google.code.findbugs:findbugs:3.0.1") {
				exclude group: "dom4j", name: "dom4j"
			}
			dependency "com.google.code.findbugs:jsr305:3.0.2"

			dependencySet(group: 'org.aspectj', version: '1.9.9.1') {
				entry 'aspectjrt'
				entry 'aspectjtools'
				entry 'aspectjweaver'
			}
			dependencySet(group: 'org.apache.groovy', version: '4.0.2') {
				entry 'groovy'
				entry 'groovy-jsr223'
				entry 'groovy-templates'  // requires findbugs for warning-free compilation
				entry 'groovy-xml'
			}

			dependency "io.reactivex.rxjava3:rxjava:3.1.4"
			dependency "io.smallrye.reactive:mutiny:1.4.0"
			dependency "io.projectreactor.tools:blockhound:1.0.6.RELEASE"

			dependency "com.fasterxml:aalto-xml:1.3.1"
			dependency("com.fasterxml.woodstox:woodstox-core:6.2.8") {
				exclude group: "stax", name: "stax-api"
			}
			dependency "com.google.code.gson:gson:2.8.9"
			dependency "com.google.protobuf:protobuf-java-util:3.19.3"
			dependency "com.googlecode.protobuf-java-format:protobuf-java-format:1.4"
			dependency "com.thoughtworks.qdox:qdox:2.0.1"
			dependency("com.thoughtworks.xstream:xstream:1.4.18") {
				exclude group: "xpp3", name: "xpp3_min"
				exclude group: "xmlpull", name: "xmlpull"
			}
			dependency "org.eclipse:yasson:2.0.4"
			dependency("org.codehaus.jettison:jettison:1.3.8") {
				exclude group: "stax", name: "stax-api"
			}
			dependency "org.ogce:xpp3:1.1.6"
			dependency "org.yaml:snakeyaml:1.30"

			dependency "com.h2database:h2:2.1.212"
			dependency "com.github.ben-manes.caffeine:caffeine:3.1.1"
			dependency "com.github.librepdf:openpdf:1.3.28"
			dependency "com.rometools:rome:1.18.0"
			dependency "commons-io:commons-io:2.11.0"
			dependency "io.vavr:vavr:0.10.4"
			dependency "net.sf.jopt-simple:jopt-simple:5.0.4"
			dependencySet(group: 'org.apache.activemq', version: '5.16.2') {
				entry 'activemq-broker'
				entry('activemq-kahadb-store') {
					exclude group: "org.springframework", name: "spring-context"
				}
				entry 'activemq-stomp'
			}
			dependency "org.apache.commons:commons-pool2:2.9.0"
			dependencySet(group: 'org.apache.derby', version: '10.14.2.0') {
				entry 'derby'
				entry 'derbyclient'
			}
			dependency "org.apache.poi:poi-ooxml:5.2.2"
			dependency "org.apache-extras.beanshell:bsh:2.0b6"
			dependency "org.freemarker:freemarker:2.3.31"
			dependency "org.hsqldb:hsqldb:2.5.2"
			dependency "org.quartz-scheduler:quartz:2.3.2"
			dependency "org.ehcache:jcache:1.0.1"
			dependency "org.ehcache:ehcache:3.4.0"
			dependency "org.hibernate:hibernate-core-jakarta:5.6.8.Final"
			dependency "org.hibernate:hibernate-validator:7.0.4.Final"
			dependency "org.webjars:webjars-locator-core:0.48"
			dependency "org.webjars:underscorejs:1.8.3"

			dependencySet(group: 'org.apache.tomcat', version: '10.0.22') {
				entry 'tomcat-util'
				entry('tomcat-websocket') {
					exclude group: "org.apache.tomcat", name: "tomcat-servlet-api"
					exclude group: "org.apache.tomcat", name: "tomcat-websocket-api"
				}
			}
			dependencySet(group: 'org.apache.tomcat.embed', version: '10.0.22') {
				entry 'tomcat-embed-core'
				entry 'tomcat-embed-websocket'
			}
			dependencySet(group: 'io.undertow', version: '2.2.17.Final') {
				entry 'undertow-core'
				entry 'undertow-servlet-jakarta'
				entry 'undertow-websockets-jsr-jakarta'
			}

			dependency "org.eclipse.jetty:jetty-reactive-httpclient:3.0.5"
			dependency 'org.apache.httpcomponents.client5:httpclient5:5.1.3'
			dependency 'org.apache.httpcomponents.core5:httpcore5-reactive:5.1.3'
			dependency("org.apache.httpcomponents:httpclient:4.5.13") {
				exclude group: "commons-logging", name: "commons-logging"
			}
			dependencySet(group: 'com.squareup.okhttp3', version: '3.14.9') {
				entry 'okhttp'
				entry 'mockwebserver'
			}

			dependency "org.jruby:jruby:9.3.4.0"
			dependency "org.python:jython-standalone:2.7.1"
			dependency "org.mozilla:rhino:1.7.11"

			dependency("org.dom4j:dom4j:2.1.3") {
				exclude group: 'javax.xml.bind', name: "jaxb-api"
				exclude group: "jaxen", name: "jaxen"
				exclude group: "net.java.dev.msv", name: "xsdlib"
				exclude group: "pull-parser", name: "pull-parser"
				exclude group: "xpp3", name: "xpp3"
			}
			dependency("jaxen:jaxen:1.2.0") {
				exclude group: "dom4j", name: "dom4j"
			}

			dependency("junit:junit:4.13.2") {
				exclude group: "org.hamcrest", name: "hamcrest-core"
			}
			dependency("de.bechte.junit:junit-hierarchicalcontextrunner:4.12.1") {
				exclude group: "junit", name: "junit"
			}
			dependency "org.testng:testng:7.6.1"
			dependency "org.junit.support:testng-engine:1.0.4"
			dependency "org.hamcrest:hamcrest:2.2"
			dependency "org.awaitility:awaitility:3.1.6"
			dependency "org.assertj:assertj-core:3.23.1"
			dependencySet(group: 'org.xmlunit', version: '2.9.0') {
				entry 'xmlunit-assertj'
				entry('xmlunit-matchers') {
					exclude group: "org.hamcrest", name: "hamcrest-core"
				}
			}
			dependencySet(group: 'org.mockito', version: '4.6.1') {
				entry('mockito-core') {
					exclude group: "org.hamcrest", name: "hamcrest-core"
				}
				entry 'mockito-junit-jupiter'
			}
			dependency "io.mockk:mockk:1.12.1"

			dependency("net.sourceforge.htmlunit:htmlunit:2.62.0") {
				exclude group: "commons-logging", name: "commons-logging"
			}
			dependency("org.seleniumhq.selenium:htmlunit-driver:2.62.0") {
				exclude group: "commons-logging", name: "commons-logging"
			}
			dependency("org.seleniumhq.selenium:selenium-java:3.141.59") {
				exclude group: "commons-logging", name: "commons-logging"
				exclude group: "io.netty", name: "netty"
			}
			dependency "org.skyscreamer:jsonassert:1.5.0"
			dependency "com.jayway.jsonpath:json-path:2.6.0"
			dependency "org.bouncycastle:bcpkix-jdk18on:1.71"

			dependency "javax.cache:cache-api:1.1.1"
			dependency "javax.money:money-api:1.1"
			dependency "org.javamoney:moneta:1.4.2"

			dependency "jakarta.activation:jakarta.activation-api:2.0.1"
			dependency "jakarta.annotation:jakarta.annotation-api:2.0.0"
			dependency "jakarta.ejb:jakarta.ejb-api:4.0.0"
			dependency "jakarta.el:jakarta.el-api:4.0.0"
			dependency "jakarta.enterprise.concurrent:jakarta.enterprise.concurrent-api:2.0.0"
			dependency "jakarta.faces:jakarta.faces-api:3.0.0"
			dependency "jakarta.inject:jakarta.inject-api:2.0.0"
			dependency "jakarta.inject:jakarta.inject-tck:2.0.1"
			dependency "jakarta.interceptor:jakarta.interceptor-api:2.0.0"
			dependency "jakarta.jms:jakarta.jms-api:3.0.0"
			dependency "jakarta.json:jakarta.json-api:2.0.1"
			dependency "jakarta.json.bind:jakarta.json.bind-api:2.0.0"
			dependency "jakarta.mail:jakarta.mail-api:2.0.1"
			dependency "jakarta.persistence:jakarta.persistence-api:3.0.0"
			dependency "jakarta.resource:jakarta.resource-api:2.0.0"
			dependency "jakarta.servlet:jakarta.servlet-api:5.0.0"
			dependency "jakarta.servlet.jsp:jakarta.servlet.jsp-api:3.0.0"
			dependency "jakarta.servlet.jsp.jstl:jakarta.servlet.jsp.jstl-api:2.0.0"
			dependency "jakarta.transaction:jakarta.transaction-api:2.0.0"
			dependency "jakarta.validation:jakarta.validation-api:3.0.0"
			dependency "jakarta.websocket:jakarta.websocket-api:2.0.0"
			dependency "jakarta.xml.bind:jakarta.xml.bind-api:3.0.1"

			dependency "com.sun.activation:jakarta.activation:2.0.1"
			dependency "com.sun.mail:jakarta.mail:2.0.1"
			dependencySet(group: 'com.sun.xml.bind', version: '3.0.2') {
				entry 'jaxb-core'
				entry 'jaxb-impl'
				entry 'jaxb-xjc'
			}

			// Substitute for "javax.management:jmxremote_optional:1.0.1_04" which
			// is not available on Maven Central
			dependency "org.glassfish.external:opendmk_jmxremote_optional_jar:1.0-b01-ea"
			dependency "org.glassfish:jakarta.el:4.0.2"
			dependency "org.glassfish.tyrus:tyrus-container-servlet:2.0.1"
			dependency "org.eclipse.persistence:org.eclipse.persistence.jpa:3.0.2"

			dependency "org.graalvm.nativeimage:svm:22.1.0.1"
		}
		generatedPomCustomization {
			enabled = false
		}
		resolutionStrategy {
			cacheChangingModulesFor 0, "seconds"
		}
		repositories {
			mavenCentral()
			maven { url "https://repo.spring.io/libs-spring-framework-build" }
<<<<<<< HEAD
			maven { url "https://repo.spring.io/snapshot"} // Reactor
=======
			maven { url "https://repo.spring.io/snapshot" } // reactor
>>>>>>> 63d7e81a
		}
	}
	configurations.all {
		resolutionStrategy {
			cacheChangingModulesFor 0, "seconds"
			cacheDynamicVersionsFor 0, "seconds"
		}
	}
}

configure([rootProject] + javaProjects) { project ->
	group = "org.springframework"

	apply plugin: "java"
	apply plugin: "java-test-fixtures"
	apply plugin: "checkstyle"
	apply plugin: 'org.springframework.build.compile'
	apply from: "${rootDir}/gradle/toolchains.gradle"
	apply from: "${rootDir}/gradle/ide.gradle"

	pluginManager.withPlugin("kotlin") {
		apply plugin: "org.jetbrains.dokka"
		apply from: "${rootDir}/gradle/docs-dokka.gradle"

		compileKotlin {
			kotlinOptions {
				languageVersion = "1.7"
				apiVersion = "1.7"
				freeCompilerArgs = ["-Xjsr305=strict", "-Xsuppress-version-warnings", "-opt-in=kotlin.RequiresOptIn"]
				allWarningsAsErrors = true
			}
		}
		compileTestKotlin {
			kotlinOptions {
				freeCompilerArgs = ["-Xjsr305=strict", "-opt-in=kotlin.RequiresOptIn"]
			}
		}
	}

	test {
		useJUnitPlatform()
		include(["**/*Tests.class", "**/*Test.class"])
		systemProperty("java.awt.headless", "true")
		systemProperty("testGroups", project.properties.get("testGroups"))
		systemProperty("io.netty.leakDetection.level", "paranoid")
	}

	checkstyle {
		toolVersion = "10.3"
		configDirectory.set(rootProject.file("src/checkstyle"))
	}

	dependencies {
		testImplementation("org.junit.jupiter:junit-jupiter-api")
		testImplementation("org.junit.jupiter:junit-jupiter-params")
		testImplementation("org.junit.platform:junit-platform-suite-api")
		testImplementation("org.mockito:mockito-core")
		testImplementation("org.mockito:mockito-junit-jupiter")
		testImplementation("io.mockk:mockk")
		testImplementation("org.assertj:assertj-core")
		// Pull in the latest JUnit 5 Launcher API to ensure proper support in IDEs.
		testRuntimeOnly("org.junit.jupiter:junit-jupiter-engine")
		testRuntimeOnly("org.junit.platform:junit-platform-launcher")
		testRuntimeOnly("org.junit.platform:junit-platform-suite-engine")
		testRuntimeOnly("org.apache.logging.log4j:log4j-core")
		testRuntimeOnly("org.apache.logging.log4j:log4j-jul")
		testRuntimeOnly("org.apache.logging.log4j:log4j-slf4j-impl")
		// JSR-305 only used for non-required meta-annotations
		compileOnly("com.google.code.findbugs:jsr305")
		testCompileOnly("com.google.code.findbugs:jsr305")
		checkstyle("io.spring.javaformat:spring-javaformat-checkstyle:0.0.31")
	}

	ext.javadocLinks = [
			"https://docs.oracle.com/en/java/javase/17/docs/api/",
			"https://jakarta.ee/specifications/platform/9/apidocs/",
			"https://docs.oracle.com/cd/E13222_01/wls/docs90/javadocs/",  // CommonJ
			"https://www.ibm.com/docs/api/v1/content/SSEQTP_8.5.5/com.ibm.websphere.javadoc.doc/web/apidocs/",
			"https://docs.jboss.org/jbossas/javadoc/4.0.5/connector/",
			"https://docs.jboss.org/jbossas/javadoc/7.1.2.Final/",
			"https://www.eclipse.org/aspectj/doc/released/aspectj5rt-api/",
			"https://www.quartz-scheduler.org/api/2.3.0/",
			"https://fasterxml.github.io/jackson-core/javadoc/2.10/",
			"https://fasterxml.github.io/jackson-databind/javadoc/2.10/",
			"https://fasterxml.github.io/jackson-dataformat-xml/javadoc/2.10/",
			"https://hc.apache.org/httpcomponents-client-5.1.x/current/httpclient5/apidocs/",
			"https://projectreactor.io/docs/test/release/api/",
			"https://junit.org/junit4/javadoc/4.13.2/",
			// TODO Uncomment link to JUnit 5 docs once we have sorted out
			// the following warning in the build.
			//
			// warning: The code being documented uses packages in the unnamed module, but the packages defined in https://junit.org/junit5/docs/5.8.1/api/ are in named modules.
			//
			// "https://junit.org/junit5/docs/5.8.2/api/",
			"https://www.reactive-streams.org/reactive-streams-1.0.3-javadoc/",
			"https://javadoc.io/static/io.rsocket/rsocket-core/1.1.1/",
			"https://r2dbc.io/spec/0.9.1.RELEASE/api/",
			// The external Javadoc link for JSR 305 must come last to ensure that types from
			// JSR 250 (such as @PostConstruct) are still supported. This is due to the fact
			// that JSR 250 and JSR 305 both define types in javax.annotation, which results
			// in a split package, and the javadoc tool does not support split packages
			// across multiple external Javadoc sites.
			"https://www.javadoc.io/doc/com.google.code.findbugs/jsr305/3.0.2/"
	] as String[]
}

configure(moduleProjects) { project ->
	apply from: "${rootDir}/gradle/spring-module.gradle"
}

configure(rootProject) {
	description = "Spring Framework"

	apply plugin: "kotlin"
	apply plugin: "io.spring.nohttp"
	apply plugin: 'org.springframework.build.api-diff'
	apply from: "${rootDir}/gradle/publications.gradle"
	apply from: "${rootDir}/gradle/docs.gradle"

	nohttp {
		source.exclude "**/test-output/**"
		allowlistFile = project.file("src/nohttp/allowlist.lines")
		def rootPath = file(rootDir).toPath()
		def projectDirs = allprojects.collect { it.projectDir } + "${rootDir}/buildSrc"
		projectDirs.forEach { dir ->
			[ 'bin', 'build', 'out', '.settings' ]
				.collect { rootPath.relativize(new File(dir, it).toPath()) }
				.forEach { source.exclude "$it/**" }
			[ '.classpath', '.project' ]
				.collect { rootPath.relativize(new File(dir, it).toPath()) }
				.forEach { source.exclude "$it" }
		}
	}

	publishing {
		publications {
			mavenJava(MavenPublication) {
				artifact docsZip
				artifact schemaZip
				artifact distZip
			}
		}
	}
}<|MERGE_RESOLUTION|>--- conflicted
+++ resolved
@@ -29,13 +29,8 @@
 		imports {
 			mavenBom "com.fasterxml.jackson:jackson-bom:2.13.3"
 			mavenBom "io.netty:netty-bom:4.1.77.Final"
-<<<<<<< HEAD
 			mavenBom "io.projectreactor:reactor-bom:2022.0.0-SNAPSHOT"
 			mavenBom "io.r2dbc:r2dbc-bom:Borca-SR1"
-=======
-			mavenBom "io.projectreactor:reactor-bom:2020.0.21-SNAPSHOT"
-			mavenBom "io.r2dbc:r2dbc-bom:Arabba-SR13"
->>>>>>> 63d7e81a
 			mavenBom "io.rsocket:rsocket-bom:1.1.2"
 			mavenBom "org.eclipse.jetty:jetty-bom:11.0.9"
 			mavenBom "org.jetbrains.kotlin:kotlin-bom:1.7.0"
@@ -257,11 +252,7 @@
 		repositories {
 			mavenCentral()
 			maven { url "https://repo.spring.io/libs-spring-framework-build" }
-<<<<<<< HEAD
-			maven { url "https://repo.spring.io/snapshot"} // Reactor
-=======
-			maven { url "https://repo.spring.io/snapshot" } // reactor
->>>>>>> 63d7e81a
+			maven { url "https://repo.spring.io/snapshot" } // Reactor
 		}
 	}
 	configurations.all {
